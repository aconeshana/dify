--- conflicted
+++ resolved
@@ -1,9 +1,6 @@
 import redis
-<<<<<<< HEAD
+from redis.cluster import ClusterNode, RedisCluster
 from flask_caching import Cache
-=======
-from redis.cluster import ClusterNode, RedisCluster
->>>>>>> 8ff65abb
 from redis.connection import Connection, SSLConnection
 from redis.sentinel import Sentinel
 
@@ -77,23 +74,12 @@
         )
         master = sentinel.master_for(dify_config.REDIS_SENTINEL_SERVICE_NAME, **redis_params)
         redis_client.initialize(master)
-<<<<<<< HEAD
-
-        cache_config = {
-            "CACHE_TYPE": "redis",
-            "CACHE_REDIS_SENTINELS": app.config.get("REDIS_SENTINELS"),
-            "CACHE_REDIS_SENTINEL_MASTER": app.config.get("REDIS_SENTINEL_SERVICE_NAME"),
-            "CACHE_REDIS_SENTINEL_PASSWORD": app.config.get("REDIS_SENTINEL_PASSWORD"),
-            "CACHE_DEFAULT_TIMEOUT": 3600,
-        }
-=======
     elif dify_config.REDIS_USE_CLUSTERS:
         nodes = [
             ClusterNode(host=node.split(":")[0], port=int(node.split.split(":")[1]))
             for node in dify_config.REDIS_CLUSTERS.split(",")
         ]
         redis_client.initialize(RedisCluster(startup_nodes=nodes, password=dify_config.REDIS_CLUSTERS_PASSWORD))
->>>>>>> 8ff65abb
     else:
         redis_params.update(
             {
